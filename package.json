{
  "name": "ampt",
  "private": true,
  "version": "0.0.0",
  "type": "module",
  "scripts": {
    "dev": "vite",
    "build": "vite build",
    "commit": "git add -A; git commit -m \"cloud update\"; git push;",
    "preview": "vite preview",
    "test": "vitest",
    "ampt:test": "vitest --coverage",
    "ampt:build": "npm run build",
    "ampt:publish": "npm run commit;ampt deploy prod",
    "ampt:commit": "npm run commit"
  },
  "dependencies": {
<<<<<<< HEAD
    "@ampt/cli": "^1.1.17",
    "@ampt/data": "^1.0.26",
    "@ampt/sdk": "^1.0.19",
    "@auth0/auth0-spa-js": "^2.1.3",
    "@auth0/auth0-vue": "^2.4.0",
    "@fontsource/fira-code": "^5.0.8",
=======
    "@auth0/auth0-vue": "^2.4.0",
    "@fontsource-variable/sometype-mono": "^5.1.1",
>>>>>>> 1d7b808f
    "@vuepic/vue-datepicker": "^6.0.2",
    "auth0": "^4.18.0",
    "bcryptjs": "^2.4.3",
    "jsonwebtoken": "^9.0.0",
    "lucide-vue-next": "^0.475.0",
    "node-fetch": "^3.3.1",
    "pinia": "^2.0.35",
    "recaptcha-v3": "^1.10.0",
    "swiper": "^9.2.4",
    "uuid": "^9.0.0",
    "vue": "^3.2.47",
    "vue-router": "^4.1.6",
    "vuedraggable": "^4.1.0"
  },
  "devDependencies": {
    "@ampt/cli": "^1.1.19",
    "@ampt/data": "^1.0.26",
    "@ampt/sdk": "^1.0.19",
    "@vitejs/plugin-vue": "^4.1.0",
    "@vitest/coverage-v8": "^0.34.4",
    "express": "^4.18.2",
    "express-oauth2-jwt-bearer": "^1.6.0",
    "express-rate-limit": "^6.7.0",
    "express-session": "^1.17.3",
    "nodemailer": "^6.9.1",
    "nodemailer-plugin-inline-base64": "^2.1.1",
    "passport": "^0.6.0",
    "passport-google-oauth20": "^2.0.0",
    "passport-local": "^1.0.0",
    "plaid": "^18.1.0",
    "tls-check": "^1.0.0",
    "vite": "^4.3.2",
    "vite-plugin-pwa": "^0.14.7",
    "vitest": "^0.34.4",
    "xss-clean": "^0.1.1"
  },
  "ampt": {
    "org": "irobles1030",
    "app": "dad"
  },
  "files": [
    "*"
  ]
}<|MERGE_RESOLUTION|>--- conflicted
+++ resolved
@@ -15,17 +15,8 @@
     "ampt:commit": "npm run commit"
   },
   "dependencies": {
-<<<<<<< HEAD
-    "@ampt/cli": "^1.1.17",
-    "@ampt/data": "^1.0.26",
-    "@ampt/sdk": "^1.0.19",
-    "@auth0/auth0-spa-js": "^2.1.3",
-    "@auth0/auth0-vue": "^2.4.0",
-    "@fontsource/fira-code": "^5.0.8",
-=======
     "@auth0/auth0-vue": "^2.4.0",
     "@fontsource-variable/sometype-mono": "^5.1.1",
->>>>>>> 1d7b808f
     "@vuepic/vue-datepicker": "^6.0.2",
     "auth0": "^4.18.0",
     "bcryptjs": "^2.4.3",
