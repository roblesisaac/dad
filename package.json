--- conflicted
+++ resolved
@@ -20,17 +20,10 @@
     "@ampt/sdk": "^1.0.19",
     "@auth0/auth0-vue": "^2.4.0",
     "@fontsource-variable/sometype-mono": "^5.1.1",
-<<<<<<< HEAD
-    "@vuepic/vue-datepicker": "^6.0.2",
-    "auth0": "^4.18.0",
-    "bcryptjs": "^2.4.3",
-    "jsonwebtoken": "^9.0.0",
-=======
     "date-fns": "^4.1.0",
     "express": "^4.18.2",
     "express-oauth2-jwt-bearer": "^1.6.0",
     "express-rate-limit": "^6.7.0",
->>>>>>> 7d0eb1b0
     "lucide-vue-next": "^0.475.0",
     "node-fetch": "^3.3.1",
     "nodemailer": "^6.9.1",
